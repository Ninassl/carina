--- conflicted
+++ resolved
@@ -1,50 +1,8 @@
 {
-  "diskSelector": [
-    {
-      "name": "hdd1" ,
-<<<<<<< HEAD
-      "re": ["loop*"],
-      "policy": "LVM",
-      "nodeLabel": "kubernetes.io/hostname"
-    },
-    {
-      "name": "hdd2",
       "re": ["loop*", "ad*"],
-=======
-      "re": ["sdb","vdb"],
-      "policy": "LVM",
-      "nodeLabel": "kubernetes.io/hostname"
-    },
-     {
-      "name": "hdd2", 
       "re": ["sdc","vdc"],
->>>>>>> 22aa5d0e
-      "policy": "LVM",
-      "nodeLabel": "kubernetes.io/hostname"
-    },
-    {
       "name": "ssd",
-      "re": ["loop*", "vd*"],
-      "policy": "RAW",
-<<<<<<< HEAD
-      "nodeLabel": "kubernetes.io/hostname"
-    },
-    {
-=======
-     "nodeLabel": "kubernetes.io/hostname"
-    },
-     {
->>>>>>> 22aa5d0e
-      "name": "ssd",
-      "re": ["loop*", "vd*"],
-      "policy": "RAW",
-      "nodeLabel": "kubernetes.io/hostname"
-    }
-  ],
   "diskScanInterval": "300",
-<<<<<<< HEAD
-  "schedulerStrategy": "spreadout"
-=======
-  "schedulerStrategy": "spreadout"    
->>>>>>> 22aa5d0e
+  "diskGroupPolicy": "type",
+  "schedulerStrategy": "binpack"
 }